"""
Enhanced file handling utilities with adaptive OCR for PDFs with mixed content
"""

import io
<<<<<<< HEAD
=======
import re
from typing import List
>>>>>>> fd4c6908

import docx
import PyPDF2
import pytesseract
from pdf2image import convert_from_bytes
<<<<<<< HEAD
from PIL import Image
=======
from PIL import Image, ImageEnhance
>>>>>>> fd4c6908


def extract_text_from_pdf(file_content: bytes) -> str:
    """
<<<<<<< HEAD
    Extract text from PDF file, including OCR for image-based PDFs.

    Args:
        file_content: Binary file content

    Returns:
        Extracted text
=======
    Extract text from PDF with adaptive OCR for mixed content
>>>>>>> fd4c6908
    """
    try:
        # First pass: analyze document to set adaptive threshold
        with io.BytesIO(file_content) as file:
            reader = PyPDF2.PdfReader(file)
<<<<<<< HEAD
            text = ""

            # First try to extract text directly
            for page in reader.pages:
                page_text = page.extract_text()
                if page_text:
                    text += page_text + "\n"

            # If little or no text was extracted, try OCR
            if (
                len(text.strip()) < 100
            ):  # Arbitrary threshold to determine if PDF is mostly images
                text = extract_text_with_ocr(file_content)

            return text
=======
            page_texts = []
            total_text_length = 0

            # Gather statistics about each page
            for page in reader.pages:
                page_text = page.extract_text() or ""
                page_texts.append(page_text)
                total_text_length += len(page_text.strip())

            # Calculate adaptive threshold based on document characteristics
            avg_text_per_page = total_text_length / max(len(page_texts), 1)
            adaptive_threshold = min(1500, max(500, avg_text_per_page * 0.5))
            print(f"Adaptive threshold: {adaptive_threshold:.1f} chars")

            # Process each page with the adaptive threshold
            all_text = ""
            for page_num, page_text in enumerate(page_texts):
                # If page has limited text or suspicious patterns, apply OCR
                if len(page_text.strip()) < adaptive_threshold:
                    print(f"Page {page_num+1}: Applying OCR")
                    ocr_text = extract_images_and_ocr(file_content, page_num)

                    if ocr_text and page_text.strip():
                        # Combine both texts
                        all_text += merge_texts(page_text, ocr_text) + "\n\n"
                    elif ocr_text:
                        all_text += ocr_text + "\n\n"
                    else:
                        all_text += page_text + "\n\n"
                else:
                    all_text += page_text + "\n\n"

        return all_text.strip()
>>>>>>> fd4c6908
    except Exception as e:
        print(f"Error extracting text from PDF: {e}")
        # Fallback to full OCR
        try:
            return extract_text_with_ocr(file_content)
        except Exception:
            return ""


def extract_images_and_ocr(pdf_content: bytes, page_number: int) -> str:
    """
    Extract images from a PDF page and perform OCR
    """
    try:
        # Convert page to high-resolution image
        images = convert_from_bytes(
            pdf_content, first_page=page_number + 1, last_page=page_number + 1, dpi=300
        )

        if not images:
            return ""

        # Enhance image for better OCR
        img = images[0].convert("L")  # Convert to grayscale
        enhancer = ImageEnhance.Contrast(img)
        enhanced_img = enhancer.enhance(1.5)  # Increase contrast

        # Try different OCR configurations
        ocr_text1 = pytesseract.image_to_string(
            enhanced_img, config="--psm 1 --oem 3"  # Auto page segmentation
        )

        ocr_text2 = pytesseract.image_to_string(
            enhanced_img, config="--psm 6 --oem 3"  # Assume single block of text
        )

        # Use the better result (usually the longer one)
        if len(ocr_text1) > len(ocr_text2) * 1.2:
            return ocr_text1
        elif len(ocr_text2) > len(ocr_text1) * 1.2:
            return ocr_text2
        else:
            # Combine results
            return merge_texts(ocr_text1, ocr_text2)

    except Exception as e:
        print(f"OCR error on page {page_number+1}: {e}")
        return ""

def extract_text_with_ocr(pdf_content: bytes) -> str:
    """
    Use OCR to extract text from PDF with images.

    Args:
        pdf_content: Binary PDF content

    Returns:
        Extracted text from images
    """
    try:
        # Convert PDF to images
        images = convert_from_bytes(pdf_content)

        # Perform OCR on each image
        text = ""
        for img in images:
            text += pytesseract.image_to_string(img) + "\n\n"

        return text
    except Exception as e:
        print(f"Error during OCR processing: {e}")
        return ""


def merge_texts(text1: str, text2: str) -> str:
    """
    Merge two text sources intelligently
    """
    # If one is empty, return the other
    if not text1.strip():
        return text2
    if not text2.strip():
        return text1

    # Split into paragraphs
    paras1 = [p.strip() for p in text1.split("\n") if p.strip()]
    paras2 = [p.strip() for p in text2.split("\n") if p.strip()]

    # Create merged result
    result = []

    # Add text1 paragraphs
    for para in paras1:
        result.append(para)

    # Add unique text2 paragraphs
    for para in paras2:
        # Skip garbage OCR text
        if is_likely_garbage(para):
            continue

        # Check if similar paragraph already exists
        if not any(is_similar(para, existing) for existing in result):
            result.append(para)

    return "\n\n".join(result)


def is_similar(text1: str, text2: str, threshold: float = 0.6) -> bool:
    """
    Check if two text snippets are similar
    """
    # Normalize texts
    t1 = re.sub(r"[^\w\s]", "", text1.lower())
    t2 = re.sub(r"[^\w\s]", "", text2.lower())

    # Get words
    words1 = set(t1.split())
    words2 = set(t2.split())

    # Calculate similarity
    if not words1 or not words2:
        return False

    intersection = len(words1.intersection(words2))
    union = len(words1.union(words2))

    return intersection / union >= threshold


def is_likely_garbage(text: str) -> bool:
    """
    Check if text is likely OCR garbage
    """
    # Skip empty text
    if not text or not text.strip():
        return True

    # Check for lack of spaces
    if len(text) > 10 and " " not in text:
        return True

    # Check for too many special characters
    special_char_ratio = sum(
        1 for c in text if not c.isalnum() and not c.isspace()
    ) / max(len(text), 1)
    if special_char_ratio > 0.3:
        return True

    # Check for suspiciously long words
    words = text.split()
    if any(len(word) > 25 for word in words):
        return True

    return False


def extract_text_with_ocr(pdf_content: bytes) -> str:
    """
    Full OCR fallback for entire PDF
    """
    try:
        # Convert PDF to images
        images = convert_from_bytes(pdf_content, dpi=300)

        # Perform OCR on each image
        text = ""
        for img in images:
            # Convert to grayscale
            img = img.convert("L")

            # Enhance contrast
            enhancer = ImageEnhance.Contrast(img)
            img = enhancer.enhance(1.5)

            # Perform OCR
            page_text = pytesseract.image_to_string(img, config="--psm 1 --oem 3")
            text += page_text + "\n\n"

        return text
    except Exception as e:
        print(f"Error during OCR processing: {e}")
        return ""


def extract_text_from_image(image_content: bytes) -> str:
    """
    Extract text from image using OCR

    Args:
        image_content: Binary image content

    Returns:
        Extracted text
    """
    try:
        with io.BytesIO(image_content) as file:
            img = Image.open(file)
            text = pytesseract.image_to_string(img)
            return text
    except Exception as e:
        print(f"Error extracting text from image: {e}")
        return ""


def extract_text_from_file(file_content: bytes, content_type: str) -> str:
    """
    Extract text based on file type
    """
    if "pdf" in content_type:
        return extract_text_from_pdf(file_content)
    elif (
        "docx" in content_type
<<<<<<< HEAD
        or "application/vnd.openxmlformats-officedocument.wordprocessingml.document"
        in content_type
=======
        or "openxmlformats-officedocument.wordprocessingml.document" in content_type
>>>>>>> fd4c6908
    ):
        return extract_text_from_docx(file_content)
    elif "text/" in content_type:
        return file_content.decode("utf-8", errors="replace")
    elif "image/" in content_type:
        return extract_text_from_image(file_content)
    else:
        print(f"Unsupported content type: {content_type}")
        return ""


def extract_text_from_docx(file_content: bytes) -> str:
    """Extract text from DOCX file"""
    try:
        with io.BytesIO(file_content) as file:
            doc = docx.Document(file)
            return "\n".join([para.text for para in doc.paragraphs])
    except Exception as e:
        print(f"Error extracting text from DOCX: {e}")
        return ""


def extract_text_from_image(image_content: bytes) -> str:
    """Extract text from image using OCR"""
    try:
        with io.BytesIO(image_content) as file:
            img = Image.open(file)
            img = img.convert("L")  # Convert to grayscale

            # Enhance contrast
            enhancer = ImageEnhance.Contrast(img)
            img = enhancer.enhance(1.5)

            # Apply OCR
            text = pytesseract.image_to_string(img, config="--psm 3 --oem 3")
            return text
    except Exception as e:
        print(f"Error extracting text from image: {e}")
        return ""<|MERGE_RESOLUTION|>--- conflicted
+++ resolved
@@ -3,58 +3,24 @@
 """
 
 import io
-<<<<<<< HEAD
-=======
 import re
 from typing import List
->>>>>>> fd4c6908
 
 import docx
 import PyPDF2
 import pytesseract
 from pdf2image import convert_from_bytes
-<<<<<<< HEAD
-from PIL import Image
-=======
 from PIL import Image, ImageEnhance
->>>>>>> fd4c6908
 
 
 def extract_text_from_pdf(file_content: bytes) -> str:
     """
-<<<<<<< HEAD
-    Extract text from PDF file, including OCR for image-based PDFs.
-
-    Args:
-        file_content: Binary file content
-
-    Returns:
-        Extracted text
-=======
     Extract text from PDF with adaptive OCR for mixed content
->>>>>>> fd4c6908
     """
     try:
         # First pass: analyze document to set adaptive threshold
         with io.BytesIO(file_content) as file:
             reader = PyPDF2.PdfReader(file)
-<<<<<<< HEAD
-            text = ""
-
-            # First try to extract text directly
-            for page in reader.pages:
-                page_text = page.extract_text()
-                if page_text:
-                    text += page_text + "\n"
-
-            # If little or no text was extracted, try OCR
-            if (
-                len(text.strip()) < 100
-            ):  # Arbitrary threshold to determine if PDF is mostly images
-                text = extract_text_with_ocr(file_content)
-
-            return text
-=======
             page_texts = []
             total_text_length = 0
 
@@ -88,7 +54,6 @@
                     all_text += page_text + "\n\n"
 
         return all_text.strip()
->>>>>>> fd4c6908
     except Exception as e:
         print(f"Error extracting text from PDF: {e}")
         # Fallback to full OCR
@@ -138,30 +103,6 @@
         print(f"OCR error on page {page_number+1}: {e}")
         return ""
 
-def extract_text_with_ocr(pdf_content: bytes) -> str:
-    """
-    Use OCR to extract text from PDF with images.
-
-    Args:
-        pdf_content: Binary PDF content
-
-    Returns:
-        Extracted text from images
-    """
-    try:
-        # Convert PDF to images
-        images = convert_from_bytes(pdf_content)
-
-        # Perform OCR on each image
-        text = ""
-        for img in images:
-            text += pytesseract.image_to_string(img) + "\n\n"
-
-        return text
-    except Exception as e:
-        print(f"Error during OCR processing: {e}")
-        return ""
-
 
 def merge_texts(text1: str, text2: str) -> str:
     """
@@ -274,26 +215,6 @@
         return ""
 
 
-def extract_text_from_image(image_content: bytes) -> str:
-    """
-    Extract text from image using OCR
-
-    Args:
-        image_content: Binary image content
-
-    Returns:
-        Extracted text
-    """
-    try:
-        with io.BytesIO(image_content) as file:
-            img = Image.open(file)
-            text = pytesseract.image_to_string(img)
-            return text
-    except Exception as e:
-        print(f"Error extracting text from image: {e}")
-        return ""
-
-
 def extract_text_from_file(file_content: bytes, content_type: str) -> str:
     """
     Extract text based on file type
@@ -302,12 +223,7 @@
         return extract_text_from_pdf(file_content)
     elif (
         "docx" in content_type
-<<<<<<< HEAD
-        or "application/vnd.openxmlformats-officedocument.wordprocessingml.document"
-        in content_type
-=======
         or "openxmlformats-officedocument.wordprocessingml.document" in content_type
->>>>>>> fd4c6908
     ):
         return extract_text_from_docx(file_content)
     elif "text/" in content_type:
@@ -318,6 +234,30 @@
         print(f"Unsupported content type: {content_type}")
         return ""
 
+def extract_text_with_ocr(pdf_content: bytes) -> str:
+    """
+    Use OCR to extract text from PDF with images.
+
+    Args:
+        pdf_content: Binary PDF content
+
+    Returns:
+        Extracted text from images
+    """
+    try:
+        # Convert PDF to images
+        images = convert_from_bytes(pdf_content)
+
+        # Perform OCR on each image
+        text = ""
+        for img in images:
+            text += pytesseract.image_to_string(img) + "\n\n"
+
+        return text
+    except Exception as e:
+        print(f"Error during OCR processing: {e}")
+        return ""
+
 
 def extract_text_from_docx(file_content: bytes) -> str:
     """Extract text from DOCX file"""
